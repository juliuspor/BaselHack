--- conflicted
+++ resolved
@@ -1,4 +1,6 @@
 """Application configuration"""
+
+import os
 
 import os
 
@@ -16,11 +18,7 @@
 EMBEDDING_MODEL = "BAAI/bge-small-en-v1.5"
 
 # OpenAI Settings
-<<<<<<< HEAD
 OPENAI_API_KEY = os.getenv("OPENAI_API_KEY_HACK")
 OPENAI_MODEL = "gpt-4o-mini"  # Using gpt-4o-mini as the available nano model
 SUMMARIZATION_MAX_TOKENS = 300
 SUMMARIZATION_TEMPERATURE = 0.3
-=======
-OPENAI_API_KEY = os.getenv("OPENAIAPIKEY_HACK", "")
->>>>>>> 72441dd3
