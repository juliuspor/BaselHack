"""Response schemas for API endpoints"""

from pydantic import BaseModel
from typing import List, Dict


class StoreSubmissionsResponse(BaseModel):
    """Response schema for storing submissions"""
    ids: List[str]
    message: str
    count: int


class ClusterResponse(BaseModel):
    """Response schema for clustering"""
    clusters: List[List[str]]
    num_clusters: int
    silhouette_score: float
<<<<<<< HEAD
    summaries: List[str]
=======


class SuggestCampaignResponse(BaseModel):
    """Response schema for campaign suggestions"""
    suggestions: Dict[str, str]
>>>>>>> 72441dd3
<|MERGE_RESOLUTION|>--- conflicted
+++ resolved
@@ -16,12 +16,9 @@
     clusters: List[List[str]]
     num_clusters: int
     silhouette_score: float
-<<<<<<< HEAD
     summaries: List[str]
-=======
 
 
 class SuggestCampaignResponse(BaseModel):
     """Response schema for campaign suggestions"""
     suggestions: Dict[str, str]
->>>>>>> 72441dd3
