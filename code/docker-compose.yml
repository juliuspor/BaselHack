version: '3.8'

services:
  backend:
    build: ./backend
    ports:
      - "8000:8000"
    volumes:
      - chroma_data:/app/chroma_db
    environment:
<<<<<<< HEAD
      - OPENAI_API_KEY_HACK=${OPENAI_API_KEY_HACK}
=======
      - OPENAIAPIKEY_HACK=${OPENAIAPIKEY_HACK}
>>>>>>> 72441dd3
    restart: unless-stopped

volumes:
  chroma_data:<|MERGE_RESOLUTION|>--- conflicted
+++ resolved
@@ -8,11 +8,7 @@
     volumes:
       - chroma_data:/app/chroma_db
     environment:
-<<<<<<< HEAD
-      - OPENAI_API_KEY_HACK=${OPENAI_API_KEY_HACK}
-=======
       - OPENAIAPIKEY_HACK=${OPENAIAPIKEY_HACK}
->>>>>>> 72441dd3
     restart: unless-stopped
 
 volumes:
