import { useState, useRef, useMemo, useEffect } from "react";
import { useParams, useNavigate } from "react-router-dom";
import { motion } from "framer-motion";
import { Button } from "@/components/ui/button";
import {
  Card,
  CardContent,
  CardDescription,
  CardHeader,
  CardTitle,
} from "@/components/ui/card";
import { Badge } from "@/components/ui/badge";
import { Tabs, TabsContent, TabsList, TabsTrigger } from "@/components/ui/tabs";
import { ArrowLeft, Sparkles, Network, Users } from "lucide-react";
import { DebateSimulation } from "@/components/DebateSimulation";
import type { ConsensusResult } from "@/components/DebateSimulation";

// Interfaces
interface ClusterVisualizationData {
  id: number;
  theme: string;
  summary: string;
  gradient: { from: string; to: string; accent: string };
  ideas: { text: string }[];
}

// Modern gradient color palette for clusters
const CLUSTER_GRADIENTS = [
  { from: "#667eea", to: "#764ba2", accent: "#667eea" }, // Purple
  { from: "#f093fb", to: "#f5576c", accent: "#f093fb" }, // Pink
  { from: "#4facfe", to: "#00f2fe", accent: "#4facfe" }, // Cyan
  { from: "#43e97b", to: "#38f9d7", accent: "#43e97b" }, // Green
  { from: "#fa709a", to: "#fee140", accent: "#fa709a" }, // Coral
  { from: "#30cfd0", to: "#330867", accent: "#30cfd0" }, // Teal-Purple
];

function extractTheme(ideas: string[]): string {
  if (ideas.length === 0) return "Group";
  const first = ideas[0];
  const words = first.split(" ").slice(0, 4).join(" ");
  return (
    words.charAt(0).toUpperCase() +
    words.slice(1) +
    (first.split(" ").length > 4 ? "..." : "")
  );
}

function transformClustersToVisualization(
  clusters: string[][],
  titles?: string[],
  summaries?: string[]
): ClusterVisualizationData[] {
  return clusters.map((ideas, index) => ({
    id: index + 1,
    theme: titles && titles[index] ? titles[index] : extractTheme(ideas),
    summary: summaries && summaries[index] ? summaries[index] : "",
    gradient: CLUSTER_GRADIENTS[index % CLUSTER_GRADIENTS.length],
    ideas: ideas.map((text) => ({ text })),
  }));
}

export default function ProjectDetail() {
  const { id } = useParams();
  const navigate = useNavigate();
  const [isAnalyzing, setIsAnalyzing] = useState(false);
  const [analysisResult, setAnalysisResult] = useState<ConsensusResult | null>(
    null
  );
  const [expandedCluster, setExpandedCluster] = useState<number | null>(null);
  const [debateId, setDebateId] = useState<string | null>(null);
  const [activeTab, setActiveTab] = useState("clusters");
  const loadingSectionRef = useRef<HTMLDivElement>(null);
  const synthesizeSectionRef = useRef<HTMLDivElement>(null);
  const [project, setProject] = useState<any>(null);
  const [loading, setLoading] = useState(true);
  const [submissionsCount, setSubmissionsCount] = useState(0);
  const [clustersData, setClustersData] = useState<any>(null);
  const [contributorsCount, setContributorsCount] = useState(0);

  // Fetch project data from backend
  useEffect(() => {
    const fetchProjectData = async () => {
      try {
        // Fetch all campaigns
        const campaignsResponse = await fetch("http://localhost:8000/campaigns");
        const campaignsData = await campaignsResponse.json();
        
        // Find the campaign with matching ID
        const campaign = campaignsData.campaigns.find((c: any) => c.id === id);
        
        if (campaign) {
          setProject({
            id: campaign.id,
            title: campaign.project_name,
            goal: campaign.project_goal,
            status: "collecting",
          });
          
          // Fetch submissions count
          try {
            const submissionsResponse = await fetch(
              `http://localhost:8000/submissions?project_id=${id}`
            );
            const submissionsData = await submissionsResponse.json();
            setSubmissionsCount(submissionsData.count || 0);
          } catch (error) {
            console.error("Failed to fetch submissions:", error);
          }
          
          // Fetch clusters if available
          try {
            const clustersResponse = await fetch(
              `http://localhost:8000/projects/${id}/clusters`
            );
            if (clustersResponse.ok) {
              const clustersResult = await clustersResponse.json();
              setClustersData(clustersResult);
              
              // Update campaign with cluster count (fire and forget)
              fetch(`http://localhost:8000/campaigns/${id}/clusters?num_clusters=${clustersResult.num_clusters}`, {
                method: 'PATCH',
              }).catch(err => console.log("Failed to update campaign cluster count:", err));
            }
          } catch (error) {
            console.log("No clusters available yet:", error);
          }
          
          // Fetch contributors count
          try {
            const contributorsResponse = await fetch(
              `http://localhost:8000/projects/${id}/contributors`
            );
            if (contributorsResponse.ok) {
              const contributorsResult = await contributorsResponse.json();
              setContributorsCount(contributorsResult.contributors || 0);
            }
          } catch (error) {
            console.log("Failed to fetch contributors:", error);
          }
        } else {
          console.error("Campaign not found");
          // Navigate back to dashboard if project not found
          navigate("/");
        }
      } catch (error) {
        console.error("Failed to fetch project data:", error);
        navigate("/");
      } finally {
        setLoading(false);
      }
    };

    if (id) {
      fetchProjectData();
    }
  }, [id, navigate]);

  // Use actual clusters data if available, otherwise show empty state
  const clusterData = useMemo(() => {
    if (clustersData && clustersData.clusters) {
      return transformClustersToVisualization(
        clustersData.clusters,
        clustersData.titles,
        clustersData.summaries
      );
    }
    return [];
  }, [clustersData]);

  const handleStartAnalysis = () => {
    if (analysisResult) setAnalysisResult(null);
    setIsAnalyzing(true);
    setTimeout(() => {
      loadingSectionRef.current?.scrollIntoView({
        behavior: "smooth",
        block: "start",
      });
    }, 100);
  };

  const handleAnalysisComplete = (result: ConsensusResult) => {
    setAnalysisResult(result);
    setIsAnalyzing(false);
    setDebateId(null);
    
    // Scroll to synthesize section to move the analysis UI to the top
    setTimeout(() => {
      synthesizeSectionRef.current?.scrollIntoView({
        behavior: "smooth",
        block: "start",
      });
    }, 100);
  };

  if (loading) {
    return (
      <div className="min-h-screen bg-background flex items-center justify-center">
        <div className="text-center">
          <p className="text-muted-foreground">Loading project...</p>
        </div>
      </div>
    );
  }

  if (!project) {
    return null;
  }

  return (
    <div className="min-h-screen bg-background">
      <header className="border-b-2 border-border bg-card shadow-sm sticky top-0 z-50">
        <div className="container mx-auto px-8 py-4">
          <Button
            variant="ghost"
            onClick={() => navigate("/")}
            className="mb-4 -ml-4 text-foreground hover:text-foreground/80 transition-colors font-semibold"
            size="sm"
          >
            <ArrowLeft className="mr-2 h-4 w-4" />
            Back
          </Button>
          <div className="flex items-start justify-between gap-12 pb-2">
            <div className="flex-1 min-w-0">
              <h1 className="text-4xl font-bold text-foreground mb-2 tracking-tight leading-tight">
                {project.title}
              </h1>
              <p className="text-base text-muted-foreground max-w-3xl leading-relaxed font-medium mb-3">{project.goal}</p>
              <div className="flex items-center gap-5 text-sm">
                <span className="text-muted-foreground font-medium">
                  <span className="text-foreground font-bold text-base">{submissionsCount}</span> ideas
                </span>
                <span className="text-muted-foreground font-bold">•</span>
                <span className="text-muted-foreground font-medium">
                  <span className="text-foreground font-bold text-base">{contributorsCount}</span> contributors
                </span>
                <span className="text-muted-foreground font-bold">•</span>
                <span className="text-muted-foreground font-medium">
                  <span className="text-foreground font-bold text-base">{clustersData?.num_clusters || 0}</span> clusters
                </span>
                {clustersData?.silhouette_score && (
                  <>
                    <span className="text-muted-foreground font-bold">•</span>
                    <span className="text-muted-foreground font-medium">
                      <span className="text-foreground font-bold text-base">{Math.round((clustersData.silhouette_score + 1) * 50)}%</span> consensus
                    </span>
                  </>
                )}
              </div>
            </div>
            <div className="flex items-center gap-2 shrink-0 pt-1">
              <div className="h-2.5 w-2.5 rounded-full bg-green-500" />
              <span className="text-sm text-foreground font-bold">Active</span>
            </div>
          </div>
        </div>
      </header>

<<<<<<< HEAD
      <main className="container mx-auto px-8 py-12">
        {/* Tabs Section */}
        <div className="mb-8">
          <Tabs defaultValue="clusters" className="space-y-8">
            <TabsList className="grid w-full max-w-md mx-auto grid-cols-2 h-12 p-1 bg-muted rounded-xl border-2">
              <TabsTrigger value="clusters" className="rounded-lg font-semibold data-[state=active]:bg-background data-[state=active]:shadow-sm">
=======
      <main className="container mx-auto px-6 py-8">
        <div className="mb-8 grid gap-6 md:grid-cols-4">
          <Card>
            <CardContent className="pt-6 text-center">
              <p className="text-sm font-medium text-muted-foreground">
                Total Ideas
              </p>
              <p className="mt-2 text-4xl font-bold text-foreground">
                {submissionsCount}
              </p>
            </CardContent>
          </Card>
          <Card>
            <CardContent className="pt-6 text-center">
              <p className="text-sm font-medium text-muted-foreground">
                Contributors
              </p>
              <p className="mt-2 text-4xl font-bold text-foreground">
                {contributorsCount}
              </p>
            </CardContent>
          </Card>
          <Card>
            <CardContent className="pt-6 text-center">
              <p className="text-sm font-medium text-muted-foreground">
                Themes Identified
              </p>
              <p className="mt-2 text-4xl font-bold text-foreground">
                {clustersData?.num_clusters || 0}
              </p>
            </CardContent>
          </Card>
          <Card>
            <CardContent className="pt-6 text-center">
              <p className="text-sm font-medium text-muted-foreground">
                Consensus Score
              </p>
              <p className="mt-2 text-4xl font-bold text-foreground">
                {clustersData?.silhouette_score 
                  ? `${Math.round((clustersData.silhouette_score + 1) * 50)}%`
                  : 'N/A'}
              </p>
            </CardContent>
          </Card>
        </div>

        {/* Synthesize Section */}
        <div ref={synthesizeSectionRef} className="mt-8">
          <Tabs value={activeTab} onValueChange={setActiveTab} className="space-y-6">
            <TabsList className="grid w-full grid-cols-2">
              <TabsTrigger value="clusters">
>>>>>>> 55eb8069
                <Network className="mr-2 h-4 w-4" />
                Cluster Info
              </TabsTrigger>
              <TabsTrigger value="debate" className="rounded-lg font-semibold data-[state=active]:bg-background data-[state=active]:shadow-sm">
                <Users className="mr-2 h-4 w-4" />
                Agent Debate
                {isAnalyzing && (
                  <motion.span
                    initial={{ scale: 0 }}
                    animate={{ scale: 1 }}
                    className="ml-2 h-2 w-2 rounded-full bg-primary"
                  />
                )}
              </TabsTrigger>
            </TabsList>

            <TabsContent value="clusters" className="space-y-8">
              {clusterData.length === 0 ? (
                <Card className="border-2">
                  <CardContent className="pt-6 text-center py-12">
                    <Network className="mx-auto h-16 w-16 text-muted-foreground mb-4" strokeWidth={1.5} />
                    <p className="text-muted-foreground font-medium">
                      No clusters available yet. Ideas will be clustered once enough submissions are collected.
                    </p>
                  </CardContent>
                </Card>
              ) : (
                <div className="space-y-10">
                  {/* Prominent Header Section */}
                  <div className="text-center">
                    <h2 className="text-4xl font-bold text-foreground mb-3 tracking-tight">
                      {clusterData.length} idea clusters discovered
                    </h2>
                    <p className="text-lg text-muted-foreground">
                      AI-powered thematic analysis of {submissionsCount} community submissions
                    </p>
                  </div>

                  {/* Cluster Cards Grid */}
                  <div 
                    className={`grid gap-5 ${
                      clusterData.length === 2 ? 'grid-cols-1 lg:grid-cols-2' :
                      clusterData.length === 3 ? 'grid-cols-1 lg:grid-cols-3' :
                      clusterData.length === 4 ? 'grid-cols-1 md:grid-cols-2' :
                      clusterData.length === 5 ? 'grid-cols-1 md:grid-cols-2 lg:grid-cols-3' :
                      'grid-cols-1 md:grid-cols-2 lg:grid-cols-3'
                    }`}
                  >
                    {clusterData.map((cluster) => {
                      const isExpanded = expandedCluster === cluster.id;
                      
                      return (
                        <Card
                          key={cluster.id}
                          className={`group relative overflow-hidden transition-all duration-500 border-0 shadow-sm hover:shadow-xl rounded-3xl ${
                            isExpanded ? 'shadow-2xl' : ''
                          }`}
                          style={
                            isExpanded
                              ? {
                                  boxShadow: `0 0 0 1px ${cluster.gradient.accent}, 0 0 0 5px transparent`,
                                }
                              : undefined
                          }
                        >
                          {/* Gradient Header with Cluster Number */}
                          <div
                            className="relative h-24 px-6 py-4 flex items-center justify-between overflow-hidden cursor-pointer"
                            style={{
                              background: `linear-gradient(135deg, ${cluster.gradient.from} 0%, ${cluster.gradient.to} 100%)`,
                            }}
                            onClick={() =>
                              setExpandedCluster(
                                isExpanded ? null : cluster.id
                              )
                            }
                          >
                            {/* Decorative element */}
                            <div className="absolute -right-12 -top-12 w-40 h-40 rounded-full bg-white/10" />
                            
                            <div className="relative z-10 flex items-center gap-4 flex-1">
                              <div className="h-14 w-14 rounded-xl bg-white/95 flex items-center justify-center shadow-lg">
                                <span className="text-2xl font-bold" style={{ color: cluster.gradient.from }}>
                                  {cluster.id}
                                </span>
                              </div>
                              <div className="text-white flex-1">
                                <h4 className="text-xl font-bold mb-1 drop-shadow-md">
                                  {cluster.theme}
                                </h4>
                                <div className="flex items-center gap-2">
                                  <Users className="h-4 w-4" />
                                  <span className="text-sm font-medium">
                                    {cluster.ideas.length} contributions
                                  </span>
                                </div>
                              </div>
                            </div>
                            
                            <div 
                              className={`relative z-10 transform transition-transform duration-300 ${
                                isExpanded ? 'rotate-180' : ''
                              }`}
                            >
                              <div className="h-10 w-10 rounded-full bg-white/20 flex items-center justify-center">
                                <svg
                                  className="w-5 h-5 text-white"
                                  fill="none"
                                  stroke="currentColor"
                                  viewBox="0 0 24 24"
                                >
                                  <path
                                    strokeLinecap="round"
                                    strokeLinejoin="round"
                                    strokeWidth={2.5}
                                    d="M19 9l-7 7-7-7"
                                  />
                                </svg>
                              </div>
                            </div>
                          </div>

                          {/* Summary Section - Always Visible */}
                          <CardContent className="pt-7 pb-6 px-7">
                            {cluster.summary && (
                              <div className="mb-5">
                                <p className="text-base text-foreground/70 leading-relaxed font-normal">
                                  {cluster.summary}
                                </p>
                              </div>
                            )}
                            
                            {!isExpanded && (
                              <button 
                                className="text-sm text-primary hover:text-primary/80 font-medium transition-colors"
                                onClick={() => setExpandedCluster(cluster.id)}
                              >
                                View all {cluster.ideas.length} ideas →
                              </button>
                            )}
                          </CardContent>

                          {/* Expanded Ideas List */}
                          {isExpanded && (
                            <CardContent className="pt-0 pb-6 animate-in slide-in-from-top-2">
                              <div className="space-y-2 max-h-[500px] overflow-y-auto pr-2 scrollbar-thin">
                                <div className="flex items-center justify-between mb-3 sticky top-0 bg-card py-2 border-b">
                                  <h5 className="font-semibold text-sm">All Ideas</h5>
                                  <Button 
                                    variant="ghost" 
                                    size="sm"
                                    onClick={(e) => {
                                      e.stopPropagation();
                                      setExpandedCluster(null);
                                    }}
                                  >
                                    Collapse
                                  </Button>
                                </div>
                                {cluster.ideas.map((idea, i) => (
                                  <div
                                    key={i}
                                    className="p-3 rounded-lg border-l-4 bg-muted/40 hover:bg-muted/60 transition-colors text-sm"
                                    style={{
                                      borderLeftColor: cluster.gradient.accent,
                                    }}
                                  >
                                    <span className="font-medium text-muted-foreground mr-2">#{i + 1}</span>
                                    {idea.text}
                                  </div>
                                ))}
                              </div>
                            </CardContent>
                          )}
                        </Card>
                      );
                    })}
                  </div>
                </div>
              )}
            </TabsContent>

            <TabsContent value="debate">
              {!isAnalyzing && !analysisResult ? (
                <Card className="border-2 rounded-2xl">
                  <CardHeader>
                    <CardTitle className="text-2xl font-bold">Synthesize</CardTitle>
                    <CardDescription className="text-base">
                      AI agents simulate debate to form consensus from your
                      collected ideas
                    </CardDescription>
                  </CardHeader>
                  <CardContent className="flex h-96 items-center justify-center bg-muted/30 rounded-xl">
                    <div className="text-center">
                      <Sparkles className="mx-auto h-16 w-16 text-muted-foreground mb-4" strokeWidth={1.5} />
                      <p className="text-muted-foreground mb-6 font-medium">
                        Start the simulated debate to synthesize insights
                      </p>
                      <Button
                        size="lg"
                        onClick={handleStartAnalysis}
                      >
                        <Sparkles className="mr-2 h-5 w-5" />
                        Start Simulation
                      </Button>
                    </div>
                  </CardContent>
                </Card>
              ) : isAnalyzing && !analysisResult ? (
                <div
                  ref={loadingSectionRef}
                  className="w-full overflow-visible"
                >
                  <DebateSimulation
                    key={debateId || "debate-loading"}
                    duration={0} // No auto-complete, wait for real results
                    autoStart={true}
                    onComplete={handleAnalysisComplete}
                    debateId={debateId || undefined}
                  />
                </div>
              ) : analysisResult ? (
                <div className="w-full overflow-visible pb-4">
                  <DebateSimulation key="debate-result" result={analysisResult} autoStart={false} />
                </div>
              ) : null}
            </TabsContent>
          </Tabs>
        </div>
      </main>
    </div>
  );
}<|MERGE_RESOLUTION|>--- conflicted
+++ resolved
@@ -255,66 +255,17 @@
         </div>
       </header>
 
-<<<<<<< HEAD
       <main className="container mx-auto px-8 py-12">
         {/* Tabs Section */}
         <div className="mb-8">
-          <Tabs defaultValue="clusters" className="space-y-8">
+          <Tabs 
+            defaultValue="clusters" 
+            className="space-y-8"
+            value={activeTab}
+            onValueChange={setActiveTab}
+          >
             <TabsList className="grid w-full max-w-md mx-auto grid-cols-2 h-12 p-1 bg-muted rounded-xl border-2">
               <TabsTrigger value="clusters" className="rounded-lg font-semibold data-[state=active]:bg-background data-[state=active]:shadow-sm">
-=======
-      <main className="container mx-auto px-6 py-8">
-        <div className="mb-8 grid gap-6 md:grid-cols-4">
-          <Card>
-            <CardContent className="pt-6 text-center">
-              <p className="text-sm font-medium text-muted-foreground">
-                Total Ideas
-              </p>
-              <p className="mt-2 text-4xl font-bold text-foreground">
-                {submissionsCount}
-              </p>
-            </CardContent>
-          </Card>
-          <Card>
-            <CardContent className="pt-6 text-center">
-              <p className="text-sm font-medium text-muted-foreground">
-                Contributors
-              </p>
-              <p className="mt-2 text-4xl font-bold text-foreground">
-                {contributorsCount}
-              </p>
-            </CardContent>
-          </Card>
-          <Card>
-            <CardContent className="pt-6 text-center">
-              <p className="text-sm font-medium text-muted-foreground">
-                Themes Identified
-              </p>
-              <p className="mt-2 text-4xl font-bold text-foreground">
-                {clustersData?.num_clusters || 0}
-              </p>
-            </CardContent>
-          </Card>
-          <Card>
-            <CardContent className="pt-6 text-center">
-              <p className="text-sm font-medium text-muted-foreground">
-                Consensus Score
-              </p>
-              <p className="mt-2 text-4xl font-bold text-foreground">
-                {clustersData?.silhouette_score 
-                  ? `${Math.round((clustersData.silhouette_score + 1) * 50)}%`
-                  : 'N/A'}
-              </p>
-            </CardContent>
-          </Card>
-        </div>
-
-        {/* Synthesize Section */}
-        <div ref={synthesizeSectionRef} className="mt-8">
-          <Tabs value={activeTab} onValueChange={setActiveTab} className="space-y-6">
-            <TabsList className="grid w-full grid-cols-2">
-              <TabsTrigger value="clusters">
->>>>>>> 55eb8069
                 <Network className="mr-2 h-4 w-4" />
                 Cluster Info
               </TabsTrigger>
